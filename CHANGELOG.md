<<<<<<< HEAD
## 0.18.0-rc

- Added `pb.backups.upload(data)` action (_available with PocketBase v0.18.0_).
=======
## 0.17.3-WIP

- Loosen the type check when calling `pb.files.getUrl(user, filename)` to allow passing the `pb.authStore.model` without type assertion.
>>>>>>> fa26b1c3


## 0.17.2

- Fixed mulitple File/Blob array values not transformed properly to their FormData equivalent when an object syntax is used.


## 0.17.1

- Fixed typo in the deprecation console.warn messages ([#235](https://github.com/pocketbase/js-sdk/pull/235); thanks @heloineto).


## 0.17.0

- To simplify file uploads, we now allow sending the `multipart/form-data` request body also as plain object if at least one of the object props has `File` or `Blob` value.
    ```js
    // the standard way to create multipart/form-data body
    const data = new FormData();
    data.set("title", "lorem ipsum...")
    data.set("document", new File(...))

    // this is the same as above
    // (it will be converted behind the scenes to FormData)
    const data = {
      "title":    "lorem ipsum...",
      "document": new File(...),
    };

    await pb.collection("example").create(data);
    ```

- Added new `pb.authStore.isAdmin` and `pb.authStore.isAuthRecord` helpers to check the type of the current auth state.

- The default `LocalAuthStore` now listen to the browser [storage event](https://developer.mozilla.org/en-US/docs/Web/API/Window/storage_event),
  so that we can sync automatically the `pb.authStore` state between multiple tabs.

- Added new helper `AsyncAuthStore` class that can be used to integrate with any 3rd party async storage implementation (_usually this is needed when working with React Native_):
    ```js
    import AsyncStorage from "@react-native-async-storage/async-storage";
    import PocketBase, { AsyncAuthStore } from "pocketbase";

    const store = new AsyncAuthStore({
        save:    async (serialized) => AsyncStorage.setItem("pb_auth", serialized),
        initial: await AsyncStorage.getItem("pb_auth"),
    });

    const pb = new PocketBase("https://example.com", store)
    ```

- `pb.files.getUrl()` now returns empty string in case an empty filename is passed.

- ⚠️ All API actions now return plain object (POJO) as response, aka. the custom class wrapping was removed and you no longer need to manually call `structuredClone(response)` when using with SSR frameworks.

    This could be a breaking change if you use the below classes (_and respectively their helper methods like `$isNew`, `$load()`, etc._) since they were replaced with plain TS interfaces:
    ```ts
    class BaseModel    -> interface BaseModel
    class Admin        -> interface AdminModel
    class Record       -> interface RecordModel
    class LogRequest   -> interface LogRequestModel
    class ExternalAuth -> interface ExternalAuthModel
    class Collection   -> interface CollectionModel
    class SchemaField  -> interface SchemaField
    class ListResult   -> interface ListResult
    ```

    _Side-note:_ If you use somewhere in your code the `Record` and `Admin` classes to determine the type of your `pb.authStore.model`,
    you can safely replace it with the new `pb.authStore.isAdmin` and `pb.authStore.isAuthRecord` getters.

- ⚠️ Added support for per-request `fetch` options, including also specifying completely custom `fetch` implementation.

    In addition to the default [`fetch` options](https://developer.mozilla.org/en-US/docs/Web/API/fetch#options), the following configurable fields are supported:

    ```ts
    interface SendOptions extends RequestInit {
        // any other custom key will be merged with the query parameters
        // for backward compatibility and to minimize the verbosity
        [key: string]: any;

        // optional custom fetch function to use for sending the request
        fetch?: (url: RequestInfo | URL, config?: RequestInit) => Promise<Response>;

        // custom headers to send with the requests
        headers?: { [key: string]: string };

        // the body of the request (serialized automatically for json requests)
        body?: any;

        // query params that will be appended to the request url
        query?: { [key: string]: any };

        // the request identifier that can be used to cancel pending requests
        requestKey?:  string|null;

        // @deprecated use `requestKey:string` instead
        $cancelKey?:  string;

        // @deprecated use `requestKey:null` instead
        $autoCancel?: boolean;
    }
    ```

    For most users the above will not be a breaking change since there are available function overloads (_when possible_) to preserve the old behavior, but you can get a warning message in the console to update to the new format.
    For example:
    ```js
    // OLD (should still work but with a warning in the console)
    await pb.collection("example").authRefresh({}, {
      "expand": "someRelField",
    })

    // NEW
    await pb.collection("example").authRefresh({
      "expand": "someRelField",
      // send some additional header
      "headers": {
        "X-Custom-Header": "123",
      },
      "cache": "no-store" // also usually used by frameworks like Next.js
    })
    ```

- Eagerly open the default OAuth2 signin popup in case no custom `urlCallback` is provided as a workaround for Safari.

- Internal refactoring (updated dev dependencies, refactored the tests to use Vitest instead of Mocha, etc.).


## 0.16.0

- Added `skipTotal=1` query parameter by default for the `getFirstListItem()` and `getFullList()` requests.
  _Note that this have performance boost only with PocketBase v0.17+._

- Added optional `download=1` query parameter to force file urls with `Content-Disposition: attachment` (_supported with PocketBase v0.17+_).


## 0.15.3

- Automatically resolve pending realtime connect `Promise`s in case `unsubscribe` is called before
  `subscribe` is being able to complete ([pocketbase#2897](https://github.com/pocketbase/pocketbase/discussions/2897#discussioncomment-6423818)).


## 0.15.2

- Replaced `new URL(...)` with manual url parsing as it is not fully supported in React Native ([pocketbase#2484](https://github.com/pocketbase/pocketbase/discussions/2484#discussioncomment-6114540)).

- Fixed nested `ClientResponseError.originalError` wrapping and added `ClientResponseError` constructor tests.


## 0.15.1

- Cancel any pending subscriptions submit requests on realtime disconnect ([#204](https://github.com/pocketbase/js-sdk/issues/204)).


## 0.15.0

- Added `fields` to the optional query parameters for limiting the returned API fields (_available with PocketBase v0.16.0_).

- Added `pb.backups` service for the new PocketBase backup and restore APIs (_available with PocketBase v0.16.0_).

- Updated `pb.settings.testS3(filesystem)` to allow specifying a filesystem to test - `storage` or `backups` (_available with PocketBase v0.16.0_).


## 0.14.4

- Removed the legacy aliased `BaseModel.isNew` getter since it conflicts with similarly named record fields ([pocketbase#2385](https://github.com/pocketbase/pocketbase/discussions/2385)).
  _This helper is mainly used in the Admin UI, but if you are also using it in your code you can replace it with the `$` prefixed version, aka. `BaseModel.$isNew`._


## 0.14.3

- Added `OAuth2AuthConfig.query` prop to send optional query parameters with the `authWithOAuth2(config)` call.


## 0.14.2

- Use `location.origin + location.pathname` instead of full `location.href` when constructing the browser absolute url to ignore any extra hash or query parameter passed to the base url.
  _This is a small addition to the earlier change from v0.14.1._


## 0.14.1

- Use an absolute url when the SDK is initialized with a relative base path in a browser env to ensure that the generated OAuth2 redirect and file urls are absolute.


## 0.14.0

- Added simplified `authWithOAuth2()` version without having to implement custom redirect, deeplink or even page reload:
    ```js
    const authData = await pb.collection('users').authWithOAuth2({
      provider: 'google'
    })
    ```

    Works with PocketBase v0.15.0+.

    This method initializes a one-off realtime subscription and will
    open a popup window with the OAuth2 vendor page to authenticate.
    Once the external OAuth2 sign-in/sign-up flow is completed, the popup
    window will be automatically closed and the OAuth2 data sent back
    to the user through the previously established realtime connection.

    _Site-note_: when creating the OAuth2 app in the provider dashboard
    you have to configure `https://yourdomain.com/api/oauth2-redirect`
    as redirect URL.

    _The "manual" code exchange flow is still supported as `authWithOAuth2Code(provider, code, codeVerifier, redirectUrl)`._

    _For backward compatibility it is also available as soft-deprecated function overload of `authWithOAuth2(provider, code, codeVerifier, redirectUrl)`._

- Added new `pb.files` service:
    ```js
    // Builds and returns an absolute record file url for the provided filename.
    🔓 pb.files.getUrl(record, filename, queryParams = {});

    // Requests a new private file access token for the current auth model (admin or record).
    🔐 pb.files.getToken(queryParams = {});
    ```
    _`pb.getFileUrl()` is soft-deprecated and acts as alias calling `pb.files.getUrl()` under the hood._

    Works with PocketBase v0.15.0+.


## 0.13.1

- Added option to specify a generic `send()` return type and defined `SendOptions` type ([#171](https://github.com/pocketbase/js-sdk/pull/171); thanks @iamelevich).

- Deprecated `SchemaField.unique` prop since its function is replaced by `Collection.indexes` in the upcoming PocketBase v0.14.0 release.


## 0.13.0

- Aliased all `BaseModel` helpers with `$` equivalent to avoid conflicts with the dynamic record props ([#169](https://github.com/pocketbase/js-sdk/issues/169)).
  ```js
  isNew      -> $isNew
  load(data) -> $load(data)
  clone()    -> $clone()
  export()   -> $export()
  // ...
  ```
  _For backward compatibility, the old helpers will still continue to work if the record doesn't have a conflicting field name._

- Updated `pb.beforeSend` and `pb.afterSend` signatures to allow returning and awaiting an optional `Promise` ([#166](https://github.com/pocketbase/js-sdk/pull/166); thanks @Bobby-McBobface).

- Added `Collection.indexes` field for the new collection indexes support in the upcoming PocketBase v0.14.0.

- Added `pb.settings.generateAppleClientSecret()` for sending a request to generate Apple OAuth2 client secret in the upcoming PocketBase v0.14.0.


## 0.12.1

- Fixed request `multipart/form-data` body check to allow the React Native Android and iOS custom `FormData` implementation as valid `fetch` body ([#2002](https://github.com/pocketbase/pocketbase/discussions/2002)).


## 0.12.0

- Changed the return type of `pb.beforeSend` hook to allow modifying the request url ([#1930](https://github.com/pocketbase/pocketbase/discussions/1930)).
  ```js
  // old
  pb.beforeSend = function (url, options) {
    ...
    return options;
  }

  // new
  pb.beforeSend = function (url, options) {
    ...
    return { url, options };
  }
  ```
  The old return format is soft-deprecated and will still work, but you'll get a `console.warn` message to replace it.


## 0.11.1

- Exported the services class definitions to allow being used as argument types ([#153](https://github.com/pocketbase/js-sdk/issues/153)).
  ```js
  CrudService
  AdminService
  CollectionService
  LogService
  RealtimeService
  RecordService
  SettingsService
  ```

## 0.11.0

- Aliased/soft-deprecated `ClientResponseError.data` in favor of `ClientResponseError.response` to avoid the stuttering when accessing the inner error response `data` key (aka. `err.data.data` now is `err.response.data`).
  The `ClientResponseError.data` will still work but it is recommend for new code to use the `response` key.

- Added `getFullList(queryParams = {})` overload since the default batch size in most cases doesn't need to change (it can be defined as query parameter).
  The old form `getFullList(batch = 200, queryParams = {})` will still work, but it is recommend for new code to use the shorter form.


## 0.10.2

- Updated `getFileUrl()` to accept custom types as record argument.


## 0.10.1

- Added check for the collection name before auto updating the `pb.authStore` state on auth record update/delete.


## 0.10.0

- Added more helpful message for the `ECONNREFUSED ::1` localhost error (related to [#21](https://github.com/pocketbase/js-sdk/issues/21)).

- Preserved the "original" function and class names in the minified output for those who rely on `*.prototype.name`.

- Allowed sending the existing valid auth token with the `authWithPassword()` calls.

- Updated the Nuxt3 SSR examples to use the built-in `useCookie()` helper.


## 0.9.1

- Normalized nested `expand` items to `Record|Array<Record>` instances.


## 0.9.0

- Added `pb.health.check()` that checks the health status of the API service (_available in PocketBase v0.10.0_)


## 0.8.4

- Added type declarations for the action query parameters ([#102](https://github.com/pocketbase/js-sdk/pull/102); thanks @sewera).
  ```js
  BaseQueryParams
  ListQueryParams
  RecordQueryParams
  RecordListQueryParams
  LogStatsQueryParams
  FileQueryParams
  ```


## 0.8.3

- Renamed the declaration file extension from `.d.ts` to `.d.mts` to prevent type resolution issues ([#92](https://github.com/pocketbase/js-sdk/issues/92)).


## 0.8.2

- Allowed catching the initial realtime connect error as part of the `subscribe()` Promise resolution.

- Reimplemented the default `EventSource` retry mechanism for better control and more consistent behavior across different browsers.


## 0.8.1

This release contains only documentation fixes:

- Fixed code comment typos.

- Added note about loadFromCookie that you may need to call authRefresh to validate the loaded cookie state server-side.

- Updated the SSR examples to show the authRefresh call. _For the examples the authRefresh call is not required but it is there to remind users that it needs to be called if you want to do permission checks in a node env (eg. SSR) and rely on the `pb.authStore.isValid`._


## 0.8.0

> ⚠️ Please note that this release works only with the new PocketBase v0.8+ API!
>
> See the breaking changes below for what has changed since v0.7.x.

#### Non breaking changes

- Added support for optional custom `Record` types using TypeScript generics, eg.
  `pb.collection('example').getList<Tasks>()`.

- Added new `pb.autoCancellation(bool)` method to globally enable or disable auto cancellation (`true` by default).

- Added new crud method `getFirstListItem(filter)` to fetch a single item by a list filter.

- You can now set additional account `createData` when authenticating with OAuth2.

- Added `AuthMethodsList.usernamePassword` return field (we now support combined username/email authentication; see below `authWithPassword`).

#### Breaking changes

- Changed the contstructor from `PocketBase(url, lang?, store?)` to `PocketBase(url, store?, lang?)` (aka. the `lang` option is now last).

- For easier and more conventional parsing, all DateTime strings now have `Z` as suffix, so that you can do directly `new Date('2022-01-01 01:02:03.456Z')`.

- Moved `pb.records.getFileUrl()` to `pb.getFileUrl()`.

- Moved all `pb.records.*` handlers under `pb.collection().*`:
  ```
  pb.records.getFullList('example');                => pb.collection('example').getFullList();
  pb.records.getList('example');                    => pb.collection('example').getList();
  pb.records.getOne('example', 'RECORD_ID');        => pb.collection('example').getOne('RECORD_ID');
  (no old equivalent)                               => pb.collection('example').getFirstListItem(filter);
  pb.records.create('example', {...});              => pb.collection('example').create({...});
  pb.records.update('example', 'RECORD_ID', {...}); => pb.collection('example').update('RECORD_ID', {...});
  pb.records.delete('example', 'RECORD_ID');        => pb.collection('example').delete('RECORD_ID');
  ```

- The `pb.realtime` service has now a more general callback form so that it can be used with custom realtime handlers.
  Dedicated records specific subscribtions could be found under `pb.collection().*`:
  ```
  pb.realtime.subscribe('example', callback)           => pb.collection('example').subscribe("*", callback)
  pb.realtime.subscribe('example/RECORD_ID', callback) => pb.collection('example').subscribe('RECORD_ID', callback)
  pb.realtime.unsubscribe('example')                   => pb.collection('example').unsubscribe("*")
  pb.realtime.unsubscribe('example/RECORD_ID')         => pb.collection('example').unsubscribe('RECORD_ID')
  (no old equivalent)                                  => pb.collection('example').unsubscribe()
  ```
  Additionally, `subscribe()` now return `UnsubscribeFunc` that could be used to unsubscribe only from a single subscription listener.

- Moved all `pb.users.*` handlers under `pb.collection().*`:
  ```
  pb.users.listAuthMethods()                                                 => pb.collection('users').listAuthMethods()
  pb.users.authViaEmail(email, password)                                     => pb.collection('users').authWithPassword(usernameOrEmail, password)
  pb.users.authViaOAuth2(provider, code, codeVerifier, redirectUrl)          => pb.collection('users').authWithOAuth2(provider, code, codeVerifier, redirectUrl, createData = {})
  pb.users.refresh()                                                         => pb.collection('users').authRefresh()
  pb.users.requestPasswordReset(email)                                       => pb.collection('users').requestPasswordReset(email)
  pb.users.confirmPasswordReset(resetToken, newPassword, newPasswordConfirm) => pb.collection('users').confirmPasswordReset(resetToken, newPassword, newPasswordConfirm)
  pb.users.requestVerification(email)                                        => pb.collection('users').requestVerification(email)
  pb.users.confirmVerification(verificationToken)                            => pb.collection('users').confirmVerification(verificationToken)
  pb.users.requestEmailChange(newEmail)                                      => pb.collection('users').requestEmailChange(newEmail)
  pb.users.confirmEmailChange(emailChangeToken, password)                    => pb.collection('users').confirmEmailChange(emailChangeToken, password)
  pb.users.listExternalAuths(recordId)                                       => pb.collection('users').listExternalAuths(recordId)
  pb.users.unlinkExternalAuth(recordId, provider)                            => pb.collection('users').unlinkExternalAuth(recordId, provider)
  ```

- Changes in `pb.admins` for consistency with the new auth handlers in `pb.collection().*`:
  ```
  pb.admins.authViaEmail(email, password); => pb.admins.authWithPassword(email, password);
  pb.admins.refresh();                     => pb.admins.authRefresh();
  ```

- To prevent confusion with the auth method responses, the following methods now returns 204 with empty body (previously 200 with token and auth model):
  ```js
  pb.admins.confirmPasswordReset(...): Promise<bool>
  pb.collection("users").confirmPasswordReset(...): Promise<bool>
  pb.collection("users").confirmVerification(...): Promise<bool>
  pb.collection("users").confirmEmailChange(...): Promise<bool>
  ```

- Removed the `User` model because users are now regular records (aka. `Record`).
  **The old user fields `lastResetSentAt`, `lastVerificationSentAt` and `profile` are no longer available**
  (the `profile` fields are available under the `Record.*` property like any other fields).

- Renamed the special `Record` props:
  ```
  @collectionId   => collectionId
  @collectionName => collectionName
  @expand         => expand
  ```

- Since there is no longer `User` model, `pb.authStore.model` can now be of type `Record`, `Admin` or `null`.

- Removed `lastResetSentAt` from the `Admin` model.

- Replaced `ExternalAuth.userId` with 2 new `recordId` and `collectionId` props.

- Removed the deprecated uppercase service aliases:
  ```
  client.Users       => client.collection(*)
  client.Records     => client.collection(*)
  client.AuthStore   => client.authStore
  client.Realtime    => client.realtime
  client.Admins      => client.admins
  client.Collections => client.collections
  client.Logs        => client.logs
  client.Settings    => client.settings
  ```<|MERGE_RESOLUTION|>--- conflicted
+++ resolved
@@ -1,12 +1,11 @@
-<<<<<<< HEAD
 ## 0.18.0-rc
 
 - Added `pb.backups.upload(data)` action (_available with PocketBase v0.18.0_).
-=======
+
+
 ## 0.17.3-WIP
 
 - Loosen the type check when calling `pb.files.getUrl(user, filename)` to allow passing the `pb.authStore.model` without type assertion.
->>>>>>> fa26b1c3
 
 
 ## 0.17.2
